"""Sends tcp messages."""
import argparse
import json
import random
import struct
import sys
import time
<<<<<<< HEAD
from contextlib import closing
=======
>>>>>>> c7edd0be

from tornado import gen
from tornado.ioloop import IOLoop, PeriodicCallback
from tornado.iostream import StreamClosedError
from tornado.tcpclient import TCPClient


class Emitter(object):
    def __init__(self, port, n=1000, values=1, duration=3.0):
        self.port = port
        self.n = n
        self.values = values
        self.duration = duration
        self.message = self.hello
        self.i = 0

        self.pcb = None
        self.client = None

    def start(self):
        self.client = TCPClient()

        self.pcb = PeriodicCallback(self.send, 1000.0 / self.n)
        self.pcb.start()

        IOLoop.current().call_later(self.duration + 0.5, self.stop)
        IOLoop.current().start()
        IOLoop.clear_current()

    def stop(self):
        if self.pcb is not None:
            self.pcb.stop()
        if self.client is not None:
            self.client.close()
        IOLoop.current().stop()

    @gen.coroutine
    def send(self):
        if self.i >= self.duration * self.n * self.values:
            self.pcb.stop()
            return

        try:
            stream = yield self.client.connect('127.0.0.1', self.port)
            with closing(stream):
                messages = b''.join(self.message() for _ in range(self.values))
                stream.write(messages)
                self.i += self.values
        except StreamClosedError:
            return

    def hello(self):
        return b'hello\n'

    def r(self):
        s = random.randint(1, 10)
        v = s / 10.0 + (1.5 - s / 10.0) * random.random()
        return (s, v)

    def text(self):
        return 'sensor{}|{}\n'.format(*self.r()).encode('utf8')

    def json(self):
        s, v = self.r()
        return (json.dumps({
            'sensor{}'.format(s): v,
        }) + '\n').encode('utf8')

    def bello(self):
        # 5 bytes
        return b'bello'

    def struct(self):
        # 8 bytes
        return struct.pack('If', *self.r())


def main():
    parser = argparse.ArgumentParser(description=__doc__)
    parser.add_argument('-n', type=int, default=1000,
                        help='number of connections')
    parser.add_argument('--values', type=int, default=1,
                        help='number of values per connection')
    parser.add_argument('--port', type=int, default=8123,
                        help='target port number')
    parser.add_argument('--format', default='hello',
                        help='format of the messages: hello (default), '
                             'text, json, bello (binary hello), '
                             'struct (binary)')
    parser.add_argument('--delay', type=float, default=0.5,
                        help='wait before start sending messages')
    args = parser.parse_args()

    time.sleep(args.delay)
    e = Emitter(args.port, args.n, args.values)
    e.message = getattr(e, args.format)
    e.start()
    print('{} sent {} messages'.format(sys.argv[0], e.i))


if __name__ == '__main__':
    main()<|MERGE_RESOLUTION|>--- conflicted
+++ resolved
@@ -5,10 +5,8 @@
 import struct
 import sys
 import time
-<<<<<<< HEAD
 from contextlib import closing
-=======
->>>>>>> c7edd0be
+
 
 from tornado import gen
 from tornado.ioloop import IOLoop, PeriodicCallback
