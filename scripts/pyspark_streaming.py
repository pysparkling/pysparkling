"""Explore PySpark API.

Run with `spark-submit scripts/pyspark_streaming.py`.
"""
import time

<<<<<<< HEAD
import pyspark.streaming
=======
from __future__ import print_function

import time
>>>>>>> 8672268f

import pyspark.streaming


def simple_queue(ssc):
    ssc.queueStream([range(5), ['a', 'b'], ['c']], oneAtATime=False).pprint()


def simple_queue_count(ssc):
    (ssc
     .queueStream([range(5), ['a', 'b'], ['c']], oneAtATime=False)
     .count()
     .foreachRDD(lambda t, r: print('>>>>>>>>>>>>>>', t, r.collect())))


def simple_queue_one_at_a_time(ssc):
    ssc.queueStream([range(5), ['a', 'b'], ['c']], oneAtATime=True).pprint()


def save_text(ssc):
    (ssc
     .queueStream([range(5), ['a', 'b'], ['c']], oneAtATime=True)
     .saveAsTextFiles('scripts/textout/'))


def window(ssc):
    (ssc
     .queueStream([[1], [2], [3], [4], [5], [6]])
     .window(3)
     .foreachRDD(lambda rdd: print('>>>>>>>>>', rdd.collect())))


def updateStateByKey(ssc):
    def processStateUpdateByKey(input_stream, state):
        print('i', input_stream)
        print('s', state)
        return state if not input_stream else input_stream[-1]

    ssc.checkpoint('checkpoints/')
    (ssc
     .queueStream([[('a', 1), ('b', 3)], [('a', 2), ('a', 5), ('c', 4)]])
     .updateStateByKey(processStateUpdateByKey)
     .pprint()
     )


def stream_log(ssc):
    ssc.textFileStream('/var/log/system.log*').pprint()


def stream_queue_default(ssc):
    (ssc
     .queueStream([[4], [2]], default=['placeholder'])
     .foreachRDD(lambda rdd: print(rdd.collect())))


def join_with_repeated_keys(ssc):
    s1 = ssc.queueStream([[('a', 4), ('a', 2)], [('c', 7)]])
    s2 = ssc.queueStream([[('b', 1), ('b', 3)], [('c', 8)]])
    (
        s1.fullOuterJoin(s2)
        .foreachRDD(lambda rdd: print(sorted(rdd.collect())))
    )


def union(ssc):
    odd = ssc.queueStream([[1], [3], [5]])
    even = ssc.queueStream([[2], [4], [6]])
    (
        odd.union(even)
        .foreachRDD(lambda rdd: print(rdd.collect()))
    )


def quiet_logs(sc):
    logger = sc._jvm.org.apache.log4j
    logger.LogManager.getLogger("org").setLevel(logger.Level.ERROR)
    logger.LogManager.getLogger("akka").setLevel(logger.Level.ERROR)


if __name__ == '__main__':
    spark_context = pyspark.SparkContext()
    quiet_logs(spark_context)
    streaming_context = pyspark.streaming.StreamingContext(spark_context, 1)

    # simple_queue(ssc)
    # simple_queue_count(ssc)
    # simple_queue_one_at_a_time(ssc)
    # save_text(ssc)
    # window(ssc)
    # updateStateByKey(ssc)
    # stream_log(ssc)
    # stream_queue_default(ssc)
    # join_with_repeated_keys(ssc)
    union(streaming_context)

    streaming_context.start()
    time.sleep(3.0)
    streaming_context.stop(stopGraceFully=True)<|MERGE_RESOLUTION|>--- conflicted
+++ resolved
@@ -3,14 +3,6 @@
 Run with `spark-submit scripts/pyspark_streaming.py`.
 """
 import time
-
-<<<<<<< HEAD
-import pyspark.streaming
-=======
-from __future__ import print_function
-
-import time
->>>>>>> 8672268f
 
 import pyspark.streaming
 
