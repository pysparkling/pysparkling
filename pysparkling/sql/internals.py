--- conflicted
+++ resolved
@@ -23,7 +23,6 @@
 from .utils import IllegalArgumentException
 
 
-<<<<<<< HEAD
 def _generate_show_layout(char: str, fields):
     if not fields:
         return ''
@@ -35,10 +34,7 @@
     return txt
 
 
-class FieldIdGenerator(object):
-=======
 class FieldIdGenerator:
->>>>>>> 00fa0ae7
     """
     This metaclass adds an unique ID to all instances of its classes.
 
