from concurrent import futures
import logging
import math
import multiprocessing
import os
import pickle
import pprint
import random
import time
import timeit
import unittest

import cloudpickle

import pysparkling


class Processor:
    """This modifies lines but also keeps track whether it was executed."""
    def __init__(self):
        self.executed = False

    def indent_line(self, line):
        self.executed = True
        return '--- {}'.format(line)


class LazyTestInjection:
    def lazy_execution_test(self):
        r = self.sc.textFile(__file__)  # pylint: disable=no-member

        processor = Processor()

        r = r.map(processor.indent_line)
        self.assertFalse(processor.executed)  # pylint: disable=no-member
        r = r.map(processor.indent_line).cache()
        self.assertFalse(processor.executed)  # pylint: disable=no-member
        r = r.map(processor.indent_line)
        r.collect()
        self.assertTrue(processor.executed)  # pylint: disable=no-member


class Multiprocessing(unittest.TestCase):
    def setUp(self):
        self.pool = multiprocessing.Pool(4)
        self.sc = pysparkling.Context(pool=self.pool,
                                      serializer=cloudpickle.dumps,
                                      deserializer=pickle.loads)

    def test_basic(self):
        my_rdd = self.sc.parallelize([1, 3, 4])
        r = my_rdd.map(lambda x: x ** 2).collect()
        self.assertIn(16, r)

    def test_first(self):
        my_rdd = self.sc.parallelize([1, 2, 2, 4, 1, 3, 5, 9], 3)
        self.assertEqual(my_rdd.first(), 1)

    def tearDown(self):
        self.pool.close()


def square_op(x):
    return x ** 2


class MultiprocessingWithoutCloudpickle(unittest.TestCase):
    def setUp(self):
        self.pool = multiprocessing.Pool(4)
        self.sc = pysparkling.Context(pool=self.pool)

    def test_basic(self):
        my_rdd = self.sc.parallelize([1, 3, 4])
        r = my_rdd.map(square_op).collect()
        self.assertIn(16, r)

    def tearDown(self):
        self.pool.close()


class NotParallel(unittest.TestCase, LazyTestInjection):
    """Test cases in the spirit of the parallel test cases for reference."""

    def setUp(self):
        self.sc = pysparkling.Context()


class ThreadPool(unittest.TestCase, LazyTestInjection):
    def setUp(self):
        self.pool = futures.ThreadPoolExecutor(4)
        self.sc = pysparkling.Context(pool=self.pool)

    def tearDown(self):
        self.pool.shutdown()

    def test_basic(self):
        r = self.sc.parallelize([1, 3, 4]).map(math.sqrt).collect()
        self.assertIn(2, r)


class ProcessPool(unittest.TestCase):  # cannot work here: LazyTestInjection):
    def setUp(self):
        self.pool = futures.ProcessPoolExecutor(4)
        self.sc = pysparkling.Context(pool=self.pool,
                                      serializer=cloudpickle.dumps,
                                      deserializer=pickle.loads)

    def tearDown(self):
        self.pool.shutdown()

    def test_basic(self):
        r = self.sc.parallelize([1, 3, 4]).map(math.sqrt).collect()
        self.assertIn(2, r)

    def test_zipWithIndex(self):
        """Prevent regression in zipWithIndex().

        Test the case of parallelizing data directly form toLocalIterator()
        in the multiprocessing case.
        """
        r = (self.sc
             .parallelize([1, 3, 4, 9, 15, 25, 50, 75, 100], 3)
             .zipWithIndex()
             .collect())
        self.assertIn((4, 2), r)

    def test_cache(self):
        to_check = list(range(5))
        r = self.sc.parallelize(to_check, 3)

        def sleep05(v):
            time.sleep(0.5)
            return v

        # Spin up the pool: --> Mind you, not caching here yet!
        r.map(sleep05).collect()

        # And continue with the procedure
        r = r.map(sleep05).cache()
        self.assertCountEqual(r.collect(), to_check)

        start = time.time()
        r.collect()

<<<<<<< HEAD
        # Yep... On Windows it's a lot slower!
        self.assertLess(time.time() - start, 0.5 if platform.system() != 'Windows' else 1.1)
=======
        self.assertLess(time.time() - start, 0.5)
>>>>>>> 9b77619f


class ProcessPoolIdlePerformance(unittest.TestCase):
    """Idle performance tests.

    The "load" on these tests are sleeps.
    """
    @staticmethod
    def _sub_procedure(pool, n):
        sc = pysparkling.Context(pool=pool,
                                 serializer=cloudpickle.dumps,
                                 deserializer=pickle.loads)
        rdd = sc.parallelize(range(n), 10)
        rdd.map(lambda _: time.sleep(0.01)).collect()

    def runtime(self, n=10, processes=1):
        with futures.ProcessPoolExecutor(processes) as pool:
            # 1: go through everything... Just to spin up the pool
            self._sub_procedure(pool, n)

            # 2: now we're going to time it.
            start = time.time()
            self._sub_procedure(pool, n)
            stop = time.time()  # Don't calculate the stopping of the pool as well.

        return stop - start

    def test_basic(self):
        t1 = self.runtime(processes=1)
        t10 = self.runtime(processes=10)

        self.assertLess(t10, t1 / 2)


# pickle-able map function
def map1(ft):
    return [random.choice(ft[1].split()) for _ in range(1000)]


def map_pi(n):
    return sum((
        1 for x in (random.random() ** 2 + random.random() ** 2
                    for _ in range(n))
        if x < 1.0
    ))


@unittest.skipIf(os.getenv('PERFORMANCE') is None,
                 'PERFORMANCE env variable not set')
def test_performance():
    # not pickle-able map function
    # def map2(ft):
    #     return [random.choice(ft[1].split()) for _ in range(1000)]

    def create_context(n_processes=0):
        if not n_processes:
            return pysparkling.Context()

        pool = futures.ProcessPoolExecutor(n_processes)
        return pysparkling.Context(pool=pool,
                                   serializer=cloudpickle.dumps,
                                   # serializer=pickle.dumps,
                                   deserializer=pickle.loads)

    def test(n_processes):
        sc = create_context(n_processes)
        timed = timeit.Timer(
            lambda: sc.parallelize(
                [1000 for _ in range(100)],
                100,
            ).map(map_pi).collect()
        ).timeit(number=10)
        return (timed, sc._stats)

    print('starting processing')
    n_cpu = multiprocessing.cpu_count()
    test_results = {}
    for n in range(int(n_cpu * 1.5 + 1)):
        test_results[n] = test(n)
        print(n, test_results[n][0])
    print('results where running on one core with full serialization is 1.0:')
    pprint.pprint({
        n: 1.0 / (v[0] / test_results[1][0]) for n, v in test_results.items()
    })
    print('time spent where:')
    pprint.pprint({
        n: {k: '{:.1%}'.format(t / v[1]['map_exec']) for k, t in v[1].items()}
        for n, v in test_results.items()
    })

    return (n_cpu, test_results)


if __name__ == '__main__':
    logging.basicConfig(level=logging.INFO)
    # test_performance()
    t = ProcessPool()
    t.setUp()
    t.test_cache()
    t.tearDown()<|MERGE_RESOLUTION|>--- conflicted
+++ resolved
@@ -142,12 +142,8 @@
         start = time.time()
         r.collect()
 
-<<<<<<< HEAD
         # Yep... On Windows it's a lot slower!
         self.assertLess(time.time() - start, 0.5 if platform.system() != 'Windows' else 1.1)
-=======
-        self.assertLess(time.time() - start, 0.5)
->>>>>>> 9b77619f
 
 
 class ProcessPoolIdlePerformance(unittest.TestCase):
