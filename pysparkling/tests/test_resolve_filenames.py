import os

import pytest

from pysparkling.fileio import File

CURRENT_FILE_LOCATION = __file__


class MockedHdfsClient(object):
    def list(self, path, status):
        if path == "/user/username/":
            return [
                ("input", {"type": "DIRECTORY"}),
                ("output", {"type": "DIRECTORY"})
            ]
        if path in ('/user/username/input', '/user/username/input/'):
            return [
                ("part-00001.gz", {"type": "FILE"}),
                ("part-00002.gz", {"type": "FILE"}),
                ("_SUCCESS", {"type": "FILE"})
            ]
        raise NotImplementedError(f"Return value not mocked for '{path}'")


class MockedS3Bucket(object):
    def list(self, *args, **kwargs):
        return [
            MockedS3Key("user/username/input/part-00001.gz"),
            MockedS3Key("user/username/input/part-00002.gz"),
            MockedS3Key("user/username/input/_SUCCESS"),
        ]


class MockedS3Connection(object):
    def get_bucket(self, *args, **kwargs):
        return MockedS3Bucket()


class MockedS3Key(object):
    def __init__(self, name):
        self.name = name


def test_local_1():
    filenames = File.resolve_filenames(
<<<<<<< HEAD
        f'{os.path.dirname(CURRENT_FILE_LOCATION)}/*'
=======
        f'{os.path.dirname(CURRENT_FILE_LOCATION)}{os.path.sep}*'
>>>>>>> 9b77619f
    )
    assert CURRENT_FILE_LOCATION in filenames


def test_local_2():
    filenames = File.resolve_filenames(CURRENT_FILE_LOCATION)
    assert filenames == [CURRENT_FILE_LOCATION]


@pytest.mark.skipif(not os.getenv('AWS_ACCESS_KEY_ID'), reason='no AWS env')
def test_s3_1():
    filenames = File.resolve_filenames(
        's3n://aws-publicdatasets/common-crawl/'
        'crawl-data/CC-MAIN-2015-11/warc.paths.*'
    )
    print(filenames)
    assert ('s3n://aws-publicdatasets/common-crawl/'
            'crawl-data/CC-MAIN-2015-11/warc.paths.gz' in filenames)


def test_hdfs_resolve_filenames_with_wildcard():
    # hdfs is an optional dependency
    # pylint: disable=import-outside-toplevel
    from pysparkling.fileio.fs import Hdfs
    Hdfs.client_and_path = staticmethod(lambda *args, **kwargs: (MockedHdfsClient(), "unused_path"))

    filenames = Hdfs.resolve_filenames("hdfs://hdfs-cluster.com/user/username/input/part-*.gz")
    print(filenames)
    assert filenames == [
        'hdfs://hdfs-cluster.com/user/username/input/part-00001.gz',
        'hdfs://hdfs-cluster.com/user/username/input/part-00002.gz'
    ]


def test_hdfs_resolve_filenames_with_folder_path():
    # hdfs is an optional dependency
    # pylint: disable=import-outside-toplevel
    from pysparkling.fileio.fs import Hdfs
    Hdfs.client_and_path = staticmethod(lambda *args, **kwargs: (MockedHdfsClient(), "unused_path"))

    filenames = Hdfs.resolve_filenames("hdfs://hdfs-cluster.com/user/username/input")
    print(filenames)
    assert filenames == [
        'hdfs://hdfs-cluster.com/user/username/input/part-00001.gz',
        'hdfs://hdfs-cluster.com/user/username/input/part-00002.gz'
    ]


def test_hdfs_resolve_filenames_with_folder_path_and_trailing_slash():
    # hdfs is an optional dependency
    # pylint: disable=import-outside-toplevel
    from pysparkling.fileio.fs import Hdfs
    Hdfs.client_and_path = staticmethod(lambda *args, **kwargs: (MockedHdfsClient(), "unused_path"))

    filenames = Hdfs.resolve_filenames("hdfs://hdfs-cluster.com/user/username/input/")
    print(filenames)
    assert filenames == [
        'hdfs://hdfs-cluster.com/user/username/input/part-00001.gz',
        'hdfs://hdfs-cluster.com/user/username/input/part-00002.gz'
    ]


def test_hdfs_resolve_filenames_with_file_path():
    # hdfs is an optional dependency
    # pylint: disable=import-outside-toplevel
    from pysparkling.fileio.fs import Hdfs
    Hdfs.client_and_path = staticmethod(lambda *args, **kwargs: (MockedHdfsClient(), "unused_path"))

    filenames = Hdfs.resolve_filenames("hdfs://hdfs-cluster.com/user/username/input/part-00001.gz")
    print(filenames)
    assert filenames == [
        'hdfs://hdfs-cluster.com/user/username/input/part-00001.gz'
    ]


def test_s3_resolve_filenames():
    # boto is an optional dependency
    # pylint: disable=import-outside-toplevel
    from pysparkling.fileio.fs import S3
    S3._get_conn = classmethod(lambda *args, **kwargs: MockedS3Connection())

    filenames = S3.resolve_filenames("s3://bucket-name/user/username/input/part-*.gz")
    print(filenames)
    assert filenames == [
        's3://bucket-name/user/username/input/part-00001.gz',
        's3://bucket-name/user/username/input/part-00002.gz'
    ]


if __name__ == '__main__':
    test_local_1()
    test_local_2()
    test_s3_1()
    test_hdfs_resolve_filenames_with_folder_path()
    test_hdfs_resolve_filenames_with_folder_path_and_trailing_slash()
    test_hdfs_resolve_filenames_with_file_path()
    test_hdfs_resolve_filenames_with_wildcard()
    test_s3_resolve_filenames()<|MERGE_RESOLUTION|>--- conflicted
+++ resolved
@@ -44,11 +44,7 @@
 
 def test_local_1():
     filenames = File.resolve_filenames(
-<<<<<<< HEAD
-        f'{os.path.dirname(CURRENT_FILE_LOCATION)}/*'
-=======
         f'{os.path.dirname(CURRENT_FILE_LOCATION)}{os.path.sep}*'
->>>>>>> 9b77619f
     )
     assert CURRENT_FILE_LOCATION in filenames
 
