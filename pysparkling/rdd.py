--- conflicted
+++ resolved
@@ -20,6 +20,7 @@
 from . import utils
 from .fileio import File, TextFile
 from .stat_counter import StatCounter
+from .cache_manager import CacheManager
 from .exceptions import FileAlreadyExistsException
 
 try:
@@ -806,7 +807,7 @@
 
         """
 
-        if File.exists(path):
+        if File(path).exists():
             raise FileAlreadyExistsException(
                 'Output {0} already exists.'.format(path)
             )
@@ -1207,20 +1208,19 @@
         """
         RDD.__init__(self, prev.partitions(), prev.context)
         self.prev = prev
-        self.cached_partitions = {}
+        self.storageLevel = storageLevel
 
     def compute(self, split, task_context):
-<<<<<<< HEAD
-        if not split.is_cached(self._rdd_id):
-            split.set_cache_x(
-                self.prev.compute(split, task_context._create_child()),
-                self._rdd_id,
+        if self._rdd_id is None or split.index is None:
+            cid = None
+        else:
+            cid = '{0}:{1}'.format(self._rdd_id, split.index)
+
+        if not CacheManager.singleton().has(cid):
+            CacheManager.singleton().add(
+                cid,
+                list(self.prev.compute(split, task_context._create_child())),
+                self.storageLevel
             )
-        return split.x(self._rdd_id)
-=======
-        if split.index not in self.cached_partitions:
-            self.cached_partitions[split.index] = list(
-                self.prev.compute(split, task_context._create_child())
-            )
-        return iter(self.cached_partitions[split.index])
->>>>>>> 8562f475
+
+        return iter(CacheManager.singleton().get(cid))