--- conflicted
+++ resolved
@@ -1,8 +1,4 @@
-<<<<<<< HEAD
 # flake8: noqa
-=======
-from __future__ import absolute_import
->>>>>>> c7edd0be
 
 from .file import File
 from .textfile import TextFile
