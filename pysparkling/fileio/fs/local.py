from fnmatch import fnmatch
import glob
import io
import logging
import os

from ...utils import Tokenizer
from .file_system import FileSystem

log = logging.getLogger(__name__)


class Local(FileSystem):
    """:class:`.FileSystem` implementation for the local file system."""

    @staticmethod
    def resolve_filenames(expr: str):
        if expr.startswith('file://'):
            expr = expr[7:]

        if os.path.isfile(expr):
            return [expr]

        os_sep = [os.path.sep]
        if os.path.altsep:
            os_sep.append(os.path.altsep)

        if not any(sep in expr for sep in os_sep):
            expr = '.' + os.path.sep + expr

        t = Tokenizer(expr)
<<<<<<< HEAD
        prefix = t.get_next(['*', '?'])
        if not prefix.endswith('/') and '/' in prefix:
=======
        prefix = t.next(['*', '?'])

        if not any(prefix.endswith(sep) for sep in os_sep) and any(sep in prefix for sep in os_sep):
>>>>>>> 9b77619f
            prefix = os.path.dirname(prefix)

        files = []
        for root, _, filenames in os.walk(prefix):
            for filename in filenames:
                path = os.path.join(root, filename)
                if fnmatch(path, expr) or fnmatch(path, expr + '/part*'):
                    files.append(path)
        return files

    @staticmethod
    def resolve_content(expr):
        if expr.startswith('file://'):
            expr = expr[7:]
        matches = glob.glob(expr)
        file_paths = []
        for match in matches:
            if os.path.isfile(match):
                file_paths.append(match)
            else:
                file_paths += [
                    os.path.join(root, f)
                    for root, _, files in os.walk(match)
                    for f in files
                    if not f.startswith(("_", "."))
                ]
        return file_paths

    @property
    def file_path(self):
        if self.file_name.startswith('file://'):
            return self.file_name[7:]
        return self.file_name

    def exists(self):
        return os.path.exists(self.file_path)

    def load(self):
        with io.open(self.file_path, 'rb') as f:
            return io.BytesIO(f.read())

    def load_text(self, encoding='utf8', encoding_errors='ignore'):
        with io.open(self.file_path, 'r',
                     encoding=encoding, errors=encoding_errors) as f:
            return io.StringIO(f.read())

    def dump(self, stream):
        file_path = self.file_path  # caching

        # making sure directory exists
        dirname = os.path.dirname(file_path)
        if dirname and not os.path.exists(dirname):
            log.debug('creating local directory {0}'.format(dirname))
            os.makedirs(dirname)

        log.debug('writing file {0}'.format(file_path))
        with io.open(file_path, 'wb') as f:
            for c in stream:
                f.write(c)
        return self<|MERGE_RESOLUTION|>--- conflicted
+++ resolved
@@ -29,14 +29,9 @@
             expr = '.' + os.path.sep + expr
 
         t = Tokenizer(expr)
-<<<<<<< HEAD
         prefix = t.get_next(['*', '?'])
-        if not prefix.endswith('/') and '/' in prefix:
-=======
-        prefix = t.next(['*', '?'])
 
         if not any(prefix.endswith(sep) for sep in os_sep) and any(sep in prefix for sep in os_sep):
->>>>>>> 9b77619f
             prefix = os.path.dirname(prefix)
 
         files = []
