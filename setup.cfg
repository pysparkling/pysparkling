[flake8]
ignore = H301
exclude = venv*,logo,docs,build
max-line-length = 119

[tool:pytest]
addopts = --doctest-modules --cov=pysparkling --cov-report=html --cov-branch
testpaths = pysparkling
doctest_optionflags = ALLOW_UNICODE NORMALIZE_WHITESPACE

[pycodestyle]
max-line-length=119
ignore=E731,E741,W503
exclude=pysparkling/__init__.py

# See the docstring in versioneer.py for instructions. Note that you must
# re-run 'versioneer.py setup' after changing this section, and commit the
# resulting files.

[versioneer]
VCS = git
style = pep440
versionfile_source = pysparkling/_version.py
versionfile_build = pysparkling/_version.py
tag_prefix = v
# parentdir_prefix =

<<<<<<< HEAD
[coverage:run]
branch = True
cover_pylib = False
data_file = reports/.coverage
source = pysparkling
omit = pysparkling/_version.py

[coverage:report]
show_missing = True
skip_covered = False

[coverage:html]
directory = reports/coverage
=======
[isort]
src_paths = pysparkling,scripts
skip_gitignore = True
line_length = 119
order_by_type = False
case_sensitive = False
multi_line_output = 5
force_sort_within_sections = True
skip = versioneer.py
>>>>>>> c7edd0be
<|MERGE_RESOLUTION|>--- conflicted
+++ resolved
@@ -25,7 +25,6 @@
 tag_prefix = v
 # parentdir_prefix =
 
-<<<<<<< HEAD
 [coverage:run]
 branch = True
 cover_pylib = False
@@ -39,7 +38,7 @@
 
 [coverage:html]
 directory = reports/coverage
-=======
+
 [isort]
 src_paths = pysparkling,scripts
 skip_gitignore = True
@@ -48,5 +47,4 @@
 case_sensitive = False
 multi_line_output = 5
 force_sort_within_sections = True
-skip = versioneer.py
->>>>>>> c7edd0be
+skip = versioneer.py